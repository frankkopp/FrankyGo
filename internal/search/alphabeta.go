--- conflicted
+++ resolved
@@ -874,7 +874,6 @@
 	for move := myMg.GetNextMove(p, mode, hasCheck);
 		move != MoveNone; move = myMg.GetNextMove(p, mode, hasCheck) {
 
-<<<<<<< HEAD
 		givesCheck := p.GivesCheck(move)
 
 		// TODO: Testing
@@ -904,8 +903,6 @@
 			}
 		}
 
-=======
->>>>>>> 864de29f
 		// reduce number of moves searched in quiescence
 		// by looking at good captures only
 		if !hasCheck && !s.goodCapture(p, move) {
