--- conflicted
+++ resolved
@@ -320,11 +320,7 @@
 	bestNodeMove := MoveNone // used to store in the TT
 	ttMove := MoveNone
 	ttType := ALPHA
-<<<<<<< HEAD
-=======
 	staticEval := ValueNA
-	hasCheck := p.HasCheck()
->>>>>>> 56e9403a
 	matethreat := false
 
 	// TT Lookup
@@ -917,7 +913,7 @@
 	bestNodeMove := MoveNone
 	ttType := ALPHA
 	ttMove := MoveNone
-<<<<<<< HEAD
+	staticEval := ValueNA
 	hasCheck := p.HasCheck()
 
 	// for MTDf we do not have PVS and therefore don't
@@ -928,10 +924,24 @@
 	}
 
 	// if in check we simply do a normal search (all moves) in qsearch
-=======
->>>>>>> 56e9403a
 	staticEval := ValueNA
-	hasCheck := p.HasCheck()
+	if !hasCheck {
+		// get an evaluation for the position
+		staticEval = s.evaluate(p, ply)
+		// Quiescence StandPat
+		// Use evaluation as a standing pat (lower bound)
+		// https://www.chessprogramming.org/Quiescence_Search#Standing_Pat
+		// Assumption is that there is at least on move which would improve the
+		// current position. So if we are already >beta we don't need to look at it.
+		if Settings.Search.UseQSStandpat && staticEval > alpha {
+			if staticEval >= beta {
+				s.statistics.StandpatCuts++
+				return staticEval
+			}
+			alpha = staticEval
+		}
+		bestNodeValue = staticEval
+	}
 
 	// TT Lookup
 	var ttEntry *transpositiontable.TtEntry
