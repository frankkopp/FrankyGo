//
// FrankyGo - UCI chess engine in GO for learning purposes
//
// MIT License
//
// Copyright (c) 2018-2020 Frank Kopp
//
// Permission is hereby granted, free of charge, to any person obtaining a copy
// of this software and associated documentation files (the "Software"), to deal
// in the Software without restriction, including without limitation the rights
// to use, copy, modify, merge, publish, distribute, sublicense, and/or sell
// copies of the Software, and to permit persons to whom the Software is
// furnished to do so, subject to the following conditions:
//
// The above copyright notice and this permission notice shall be included in all
// copies or substantial portions of the Software.
//
// THE SOFTWARE IS PROVIDED "AS IS", WITHOUT WARRANTY OF ANY KIND, EXPRESS OR
// IMPLIED, INCLUDING BUT NOT LIMITED TO THE WARRANTIES OF MERCHANTABILITY,
// FITNESS FOR A PARTICULAR PURPOSE AND NONINFRINGEMENT. IN NO EVENT SHALL THE
// AUTHORS OR COPYRIGHT HOLDERS BE LIABLE FOR ANY CLAIM, DAMAGES OR OTHER
// LIABILITY, WHETHER IN AN ACTION OF CONTRACT, TORT OR OTHERWISE, ARISING FROM,
// OUT OF OR IN CONNECTION WITH THE SOFTWARE OR THE USE OR OTHER DEALINGS IN THE
// SOFTWARE.
//

// Package searchtreesize provides data structures and functionality to
// test the size of the search tree when certain heuristics and prunings
// are activated or deactivated.
package searchtreesize

import (
	"time"

	"golang.org/x/text/language"
	"golang.org/x/text/message"

	. "github.com/frankkopp/FrankyGo/internal/config"
	"github.com/frankkopp/FrankyGo/internal/moveslice"
	"github.com/frankkopp/FrankyGo/internal/position"
	"github.com/frankkopp/FrankyGo/internal/search"
	"github.com/frankkopp/FrankyGo/internal/types"
	"github.com/frankkopp/FrankyGo/internal/util"
	"github.com/frankkopp/FrankyGo/test/testdata"
)

var out = message.NewPrinter(language.German)

// singleTest holds the result data for a single test
// A single test is one fen with one set of feature executing
// one search according to the settings (depth odr time).
type singleTest struct {
	Name     string
	Nodes    uint64
	Nps      uint64
	Depth    int
	Extra    int
	Time     time.Duration
	Special  uint64
	Special2 uint64
	Move     types.Move
	Value    types.Value
	Pv       moveslice.MoveSlice
}

// result is representing a series of single tests for a single position (FEN).
type result struct {
	Fen   string
	Tests []singleTest
}

// testSums is a helper data structure to sum up all results from a list of
// single tests for a set of features to create a total reports at the end.
type testSums struct {
	SumCounter uint64
	SumNodes   uint64
	SumNps     uint64
	SumDepth   int
	SumExtra   int
	SumTime    time.Duration
	Special    uint64
	Special2   uint64
}

var ptrToSpecial *uint64
var ptrToSpecial2 *uint64

// featureTest is called for each set of features for all configured test positions (fens).
// a feature test creates a result instance and stores all single tests into it.
// It sets up the search for the tests and configures the various features for each test.
// Define feature tests in this function.
func featureTest(depth int, movetime time.Duration, fen string) result {
	s := search.NewSearch()
	sl := search.NewSearchLimits()
	sl.Depth = depth
	sl.MoveTime = movetime
	if movetime > 0 {
		sl.TimeControl = true
	}
	r := result{Fen: fen}
	p, _ := position.NewPositionFen(fen)
	// turn off all options to turn them on later for each test
	turnOffFeatures()

	// /////////////////////////////////////////////////////////////////
	// TESTS

	// define which special data pointer to collect
<<<<<<< HEAD
	ptrToSpecial = &s.Statistics().MTDfSearches
=======
	ptrToSpecial = &s.Statistics().Evaluations
>>>>>>> 56e9403a
	ptrToSpecial2 = &s.Statistics().BetaCuts

	// Base
	// r.Tests = append(r.Tests, measure(s, sl, p, "Base"))

	// + Quiescence
	Settings.Search.UseQuiescence = true
	Settings.Search.UsePromNonQuiet = true
	// r.Tests = append(r.Tests, measure(s, sl, p, "Base+QS"))

	// + QS Standpat
	Settings.Search.UseQSStandpat = true
	// r.Tests = append(r.Tests, measure(s, sl, p, "Standpat"))

	// + TT
	Settings.Search.UseTT = true
	// r.Tests = append(r.Tests, measure(s, sl, p, "TT"))

	// + TTValue
	Settings.Search.UseTTValue = true
	// r.Tests = append(r.Tests, measure(s, sl, p, "TT"))

	// + QS TT
	Settings.Search.UseQSTT = true
	// r.Tests = append(r.Tests, measure(s, sl, p, "QSTT"))

	// + MDP
	Settings.Search.UseMDP = true
	// r.Tests = append(r.Tests, measure(s, sl, p, "MDP"))

	// PVS
	Settings.Search.UsePVS = true
	// r.Tests = append(r.Tests, measure(s, sl, p, "PVS"))

	// PVS
	Settings.Search.UseKiller = true
	// r.Tests = append(r.Tests, measure(s, sl, p, "Killer"))

	Settings.Search.UseTTMove = true
	// r.Tests = append(r.Tests, measure(s, sl, p, "TTMove"))

	// IID
	Settings.Search.UseIID = true
	// r.Tests = append(r.Tests, measure(s, sl, p, "BASE"))

	Settings.Search.UseHistoryCounter = true
	Settings.Search.UseCounterMoves = true

	// SEE for qsearch
	Settings.Search.UseSEE = true
	// r.Tests = append(r.Tests, measure(s, sl, p, "SEE"))

	Settings.Search.UseRazoring = true

	// Reverse Futility
	Settings.Search.UseRFP = true
	// r.Tests = append(r.Tests, measure(s, sl, p, "RFP"))

	// Null Move
	Settings.Search.UseNullMove = true
	// r.Tests = append(r.Tests, measure(s, sl, p, "NMP"))

	// Extensions
	Settings.Search.UseExt = true
	Settings.Search.UseExtAddDepth = true

	Settings.Search.UseCheckExt = true
	// r.Tests = append(r.Tests, measure(s, sl, p, "CHECK"))

	// Settings.Search.UseThreatExt = true
	// r.Tests = append(r.Tests, measure(s, sl, p, "THREAT"))

	// Futility
	Settings.Search.UseFP = true
	Settings.Search.UseQFP = true
	// r.Tests = append(r.Tests, measure(s, sl, p, "FP"))
	Settings.Search.UseQFP = true

	// r.Tests = append(r.Tests, measure(s, sl, p, "QFP"))

	Settings.Search.UseRazoring = true
	// r.Tests = append(r.Tests, measure(s, sl, p, "RAZOR"))

	// Late Move Reduction
	Settings.Search.UseLmr = true
	// Late Move Pruning
	Settings.Search.UseLmp = true

	r.Tests = append(r.Tests, measure(s, sl, p, "REFERENCE"))

<<<<<<< HEAD
	Settings.Search.UseAspiration = true
	r.Tests = append(r.Tests, measure(s, sl, p, "ASP"))
	Settings.Search.UseAspiration = false

	Settings.Search.UseMTDf = true
	r.Tests = append(r.Tests, measure(s, sl, p, "MTDf"))
=======
	Settings.Search.UseEvalTT = true
	r.Tests = append(r.Tests, measure(s, sl, p, "EVALTT"))

	Settings.Search.UseTT = false
	r.Tests = append(r.Tests, measure(s, sl, p, "NoTT"))
>>>>>>> 56e9403a

	// TESTS
	// /////////////////////////////////////////////////////////////////

	return r
}

// SizeTest is the main function to call for testing a series of positions
// defined in fens.go with certain search limits (depth or time).
// Results are printed directly to Stdout.
func SizeTest(depth int, movetime time.Duration, startFen int, endFen int) {

	out.Printf("Start Search Tree Size Test for depth %d\n", depth)

	// prepare the slice for the tests
	if endFen > len(testdata.Fens) {
		endFen = len(testdata.Fens)
	}
	if startFen > endFen {
		startFen = endFen
	}
	testFens := testdata.Fens[startFen:endFen]

	// prepare slice of results to store them for the report
	results := make([]result, 0, len(testdata.Fens))

	// execute tests and store results
	for _, fen := range testFens {
		results = append(results, featureTest(depth, movetime, fen))
	}

	// Print result
	out.Printf("\n################## Results for depth %d ##########################\n\n", depth)

	out.Printf("%-15s | %-6s   | %-8s | %-15s | %-12s | %-10s | %-7s | %-12s | %-12s |%s | %s\n",
		"Test Name", "Move", "value", "Nodes", "Nps", "Time", "Depth", "Special", "Special2", "PV", "fen")
	out.Println("----------------------------------------------------------------------------------------------------------------------------------------------")

	sums := make(map[string]testSums, len(results))

	// loop through all results and each test within.
	// sum up results to later print a summary
	for _, r := range results {
		reference := types.MoveNone
		diff := ""
		for _, test := range r.Tests {
			// sum up result for total report
			sums[test.Name] = testSums{
				SumCounter: sums[test.Name].SumCounter + 1,
				SumNodes:   sums[test.Name].SumNodes + test.Nodes,
				SumNps:     sums[test.Name].SumNps + test.Nps,
				SumDepth:   sums[test.Name].SumDepth + test.Depth,
				SumExtra:   sums[test.Name].SumExtra + test.Extra,
				SumTime:    sums[test.Name].SumTime + test.Time,
				Special:    sums[test.Name].Special + test.Special,
				Special2:   sums[test.Name].Special2 + test.Special2,
			}
			// mark test with different moves
			if reference != types.MoveNone && reference != test.Move {
				diff = "*"
			}
			// print single test result
			out.Printf("%-15s | %-6s %-1s | %-8s | %-15d | %-12d | %-10d | %3d/%-3d | %-12d | %-12d |%s | %s\n",
				test.Name, test.Move.StringUci(), diff, test.Value.String(), test.Nodes, test.Nps,
				test.Time.Milliseconds(), test.Depth, test.Extra, test.Special, test.Special2, test.Pv.StringUci(), r.Fen)
			// change reference
			reference = test.Move
			diff = ""
		}
		out.Println()
	}
	out.Println("----------------------------------------------------------------------------------------------------------------------------------------------")
	out.Print("\n################## Totals/Avg results for each feature test ##################\n\n")

	out.Printf("Date                   : %s\n", time.Now().Local())
	out.Printf("SearchTime             : %s\n", movetime)
	out.Printf("MaxDepth               : %d\n", depth)
	out.Printf("Number of feature tests: %d\n", len(results[0].Tests))
	out.Printf("Number of fens         : %d\n", len(testFens))
	out.Printf("Total tests            : %d\n\n", len(results[0].Tests)*len(testFens))

	// print Totals
	// obs: GO does not order map entries. To get an order when iterating one must iterate over a
	// parallel data structure (e.g. array of map keys) which can be sorted.
	for _, test := range results[0].Tests {
		sum := sums[test.Name]
		out.Printf("Test: %-12s  Nodes: %-14d  Nps: %-14d  Time: %-10d Depth: %3d/%-3d Special: %-14d Special2: %-14d\n",
			test.Name,
			sum.SumNodes/sum.SumCounter,
			sum.SumNps/sum.SumCounter,
			uint64(sum.SumTime.Milliseconds())/sum.SumCounter,
			uint64(sum.SumDepth)/sum.SumCounter,
			uint64(sum.SumExtra)/sum.SumCounter,
			sum.Special/sum.SumCounter,
			sum.Special2/sum.SumCounter)
	}
	out.Println()
}

// measure starts a single search for a feature set on one position and returns one
// singleTest instance as a result
func measure(s *search.Search, sl *search.Limits, p *position.Position, name string) singleTest {
	out.Printf("\nTesting  %s ###############################\n", name)
	out.Printf("Position %s \n", p.StringFen())

	s.NewGame()
	s.StartSearch(*p, *sl)
	s.WaitWhileSearching()

	test := singleTest{
		Name:     name,
		Nodes:    s.NodesVisited(),
		Nps:      util.Nps(s.NodesVisited(), s.LastSearchResult().SearchTime),
		Time:     s.LastSearchResult().SearchTime,
		Depth:    s.LastSearchResult().SearchDepth,
		Extra:    s.LastSearchResult().ExtraDepth,
		Special:  0,
		Special2: 0,
		Move:     s.LastSearchResult().BestMove,
		Value:    s.LastSearchResult().BestValue,
		Pv:       s.LastSearchResult().Pv,
	}

	if ptrToSpecial != nil {
		test.Special = *ptrToSpecial
	}
	if ptrToSpecial2 != nil {
		test.Special2 = *ptrToSpecial2
	}

	return test
}

func turnOffFeatures() {
	Settings.Search.UseBook = false
	Settings.Search.UsePonder = false
	Settings.Search.UseQuiescence = false
	Settings.Search.UseQSStandpat = false
	Settings.Search.UseSEE = false
	Settings.Search.UsePromNonQuiet = false
	Settings.Search.UseTT = false
	Settings.Search.UseTTMove = false
	Settings.Search.UseTTValue = false
	Settings.Search.UseQSTT = false
	Settings.Search.UseEvalTT = false
	Settings.Search.UseIID = false
	Settings.Search.UsePVS = false
	Settings.Search.UseAspiration = false
	Settings.Search.UseMTDf = false
	Settings.Search.UseKiller = false
	Settings.Search.UseHistoryCounter = false
	Settings.Search.UseCounterMoves = false
	Settings.Search.UseMDP = false
	Settings.Search.UseRazoring = false
	Settings.Search.UseNullMove = false
	Settings.Search.UseExt = false
	Settings.Search.UseExtAddDepth = false
	Settings.Search.UseCheckExt = false
	Settings.Search.UseThreatExt = false
	Settings.Search.UseRFP = false
	Settings.Search.UseFP = false
	Settings.Search.UseQFP = false
	Settings.Search.UseLmr = false
	Settings.Search.UseLmp = false
}<|MERGE_RESOLUTION|>--- conflicted
+++ resolved
@@ -106,11 +106,7 @@
 	// TESTS
 
 	// define which special data pointer to collect
-<<<<<<< HEAD
-	ptrToSpecial = &s.Statistics().MTDfSearches
-=======
 	ptrToSpecial = &s.Statistics().Evaluations
->>>>>>> 56e9403a
 	ptrToSpecial2 = &s.Statistics().BetaCuts
 
 	// Base
@@ -201,20 +197,18 @@
 
 	r.Tests = append(r.Tests, measure(s, sl, p, "REFERENCE"))
 
-<<<<<<< HEAD
+
 	Settings.Search.UseAspiration = true
 	r.Tests = append(r.Tests, measure(s, sl, p, "ASP"))
-	Settings.Search.UseAspiration = false
 
 	Settings.Search.UseMTDf = true
 	r.Tests = append(r.Tests, measure(s, sl, p, "MTDf"))
-=======
+
 	Settings.Search.UseEvalTT = true
 	r.Tests = append(r.Tests, measure(s, sl, p, "EVALTT"))
 
 	Settings.Search.UseTT = false
 	r.Tests = append(r.Tests, measure(s, sl, p, "NoTT"))
->>>>>>> 56e9403a
 
 	// TESTS
 	// /////////////////////////////////////////////////////////////////
